/*
 * Copyright (c) 2006 The Regents of The University of Michigan
 * All rights reserved.
 *
 * Redistribution and use in source and binary forms, with or without
 * modification, are permitted provided that the following conditions are
 * met: redistributions of source code must retain the above copyright
 * notice, this list of conditions and the following disclaimer;
 * redistributions in binary form must reproduce the above copyright
 * notice, this list of conditions and the following disclaimer in the
 * documentation and/or other materials provided with the distribution;
 * neither the name of the copyright holders nor the names of its
 * contributors may be used to endorse or promote products derived from
 * this software without specific prior written permission.
 *
 * THIS SOFTWARE IS PROVIDED BY THE COPYRIGHT HOLDERS AND CONTRIBUTORS
 * "AS IS" AND ANY EXPRESS OR IMPLIED WARRANTIES, INCLUDING, BUT NOT
 * LIMITED TO, THE IMPLIED WARRANTIES OF MERCHANTABILITY AND FITNESS FOR
 * A PARTICULAR PURPOSE ARE DISCLAIMED. IN NO EVENT SHALL THE COPYRIGHT
 * OWNER OR CONTRIBUTORS BE LIABLE FOR ANY DIRECT, INDIRECT, INCIDENTAL,
 * SPECIAL, EXEMPLARY, OR CONSEQUENTIAL DAMAGES (INCLUDING, BUT NOT
 * LIMITED TO, PROCUREMENT OF SUBSTITUTE GOODS OR SERVICES; LOSS OF USE,
 * DATA, OR PROFITS; OR BUSINESS INTERRUPTION) HOWEVER CAUSED AND ON ANY
 * THEORY OF LIABILITY, WHETHER IN CONTRACT, STRICT LIABILITY, OR TORT
 * (INCLUDING NEGLIGENCE OR OTHERWISE) ARISING IN ANY WAY OUT OF THE USE
 * OF THIS SOFTWARE, EVEN IF ADVISED OF THE POSSIBILITY OF SUCH DAMAGE.
 *
 * Authors: Ron Dreslinski
 *          Steve Reinhardt
 *          Ali Saidi
 */

/**
 * @file
 * Declaration of the Packet class.
 */

#ifndef __MEM_PACKET_HH__
#define __MEM_PACKET_HH__

#include "mem/request.hh"
#include "sim/host.hh"
#include "sim/root.hh"
#include <list>
#include <cassert>

struct Packet;
typedef Packet* PacketPtr;
typedef uint8_t* PacketDataPtr;
typedef std::list<PacketPtr> PacketList;

//Coherence Flags
#define NACKED_LINE 1 << 0
#define SATISFIED 1 << 1
#define SHARED_LINE 1 << 2
#define CACHE_LINE_FILL 1 << 3
#define COMPRESSED 1 << 4
#define NO_ALLOCATE 1 << 5
#define SNOOP_COMMIT 1 << 6

/**
 * A Packet is used to encapsulate a transfer between two objects in
 * the memory system (e.g., the L1 and L2 cache).  (In contrast, a
 * single Request travels all the way from the requester to the
 * ultimate destination and back, possibly being conveyed by several
 * different Packets along the way.)
 */
class Packet
{
  public:
    /** Temporary FLAGS field until cache gets working, this should be in coherence/sender state. */
    uint64_t flags;

  private:
   /** A pointer to the data being transfered.  It can be differnt
    *    sizes at each level of the heirarchy so it belongs in the
    *    packet, not request. This may or may not be populated when a
    *    responder recieves the packet. If not populated it memory
    *    should be allocated.
    */
    PacketDataPtr data;

    /** Is the data pointer set to a value that shouldn't be freed
     *   when the packet is destroyed? */
    bool staticData;
    /** The data pointer points to a value that should be freed when
     *   the packet is destroyed. */
    bool dynamicData;
    /** the data pointer points to an array (thus delete [] ) needs to
     *   be called on it rather than simply delete.*/
    bool arrayData;


    /** The address of the request.  This address could be virtual or
     *   physical, depending on the system configuration. */
    Addr addr;

     /** The size of the request or transfer. */
    int size;

    /** Device address (e.g., bus ID) of the source of the
     *   transaction. The source is not responsible for setting this
     *   field; it is set implicitly by the interconnect when the
     *   packet * is first sent.  */
    short src;

    /** Device address (e.g., bus ID) of the destination of the
     *   transaction. The special value Broadcast indicates that the
     *   packet should be routed based on its address. This field is
     *   initialized in the constructor and is thus always valid
     *   (unlike * addr, size, and src). */
    short dest;

    /** Are the 'addr' and 'size' fields valid? */
    bool addrSizeValid;
    /** Is the 'src' field valid? */
    bool srcValid;


  public:

    /** Used to calculate latencies for each packet.*/
    Tick time;

    /** The special destination address indicating that the packet
     *   should be routed based on its address. */
    static const short Broadcast = -1;

    /** A pointer to the original request. */
    RequestPtr req;

    /** A virtual base opaque structure used to hold coherence-related
     *    state.  A specific subclass would be derived from this to
     *    carry state specific to a particular coherence protocol.  */
    class CoherenceState {
      public:
        virtual ~CoherenceState() {}
    };

    /** This packet's coherence state.  Caches should use
     *   dynamic_cast<> to cast to the state appropriate for the
     *   system's coherence protocol.  */
    CoherenceState *coherence;

    /** A virtual base opaque structure used to hold state associated
     *    with the packet but specific to the sending device (e.g., an
     *    MSHR).  A pointer to this state is returned in the packet's
     *    response so that the sender can quickly look up the state
     *    needed to process it.  A specific subclass would be derived
     *    from this to carry state specific to a particular sending
     *    device.  */
    class SenderState {
      public:
        virtual ~SenderState() {}
    };

    /** This packet's sender state.  Devices should use dynamic_cast<>
     *   to cast to the state appropriate to the sender. */
    SenderState *senderState;

  private:
    /** List of command attributes. */
    // If you add a new CommandAttribute, make sure to increase NUM_MEM_CMDS
    // as well.
    enum CommandAttribute
    {
        IsRead		= 1 << 0,
        IsWrite		= 1 << 1,
        IsPrefetch	= 1 << 2,
        IsInvalidate	= 1 << 3,
        IsRequest	= 1 << 4,
        IsResponse 	= 1 << 5,
        NeedsResponse	= 1 << 6,
        IsSWPrefetch    = 1 << 7,
        IsHWPrefetch    = 1 << 8,
        HasData		= 1 << 9
    };

//For statistics we need max number of commands, hard code it at
//20 for now.  @todo fix later
#define NUM_MEM_CMDS 1 << 10

  public:
    /** List of all commands associated with a packet. */
    enum Command
    {
        InvalidCmd      = 0,
        ReadReq		= IsRead  | IsRequest | NeedsResponse,
        WriteReq	= IsWrite | IsRequest | NeedsResponse | HasData,
        WriteReqNoAck	= IsWrite | IsRequest | HasData,
        ReadResp	= IsRead  | IsResponse | NeedsResponse | HasData,
        WriteResp	= IsWrite | IsResponse | NeedsResponse,
        Writeback       = IsWrite | IsRequest | HasData,
        SoftPFReq       = IsRead  | IsRequest | IsSWPrefetch | NeedsResponse,
        HardPFReq       = IsRead  | IsRequest | IsHWPrefetch | NeedsResponse,
        SoftPFResp      = IsRead  | IsResponse | IsSWPrefetch
                                | NeedsResponse | HasData,
        HardPFResp      = IsRead  | IsResponse | IsHWPrefetch
                                | NeedsResponse | HasData,
        InvalidateReq   = IsInvalidate | IsRequest,
<<<<<<< HEAD
        WriteInvalidateReq = IsWrite | IsInvalidate | IsRequest | HasData,
        UpgradeReq      = IsInvalidate | IsRequest | NeedsResponse,
        UpgradeResp     = IsInvalidate | IsResponse | NeedsResponse,
=======
        WriteInvalidateReq = IsWrite | IsInvalidate | IsRequest,
        UpgradeReq      = IsInvalidate | IsRequest,
>>>>>>> 9356bcda
        ReadExReq       = IsRead | IsInvalidate | IsRequest | NeedsResponse,
        ReadExResp      = IsRead | IsInvalidate | IsResponse
                                | NeedsResponse | HasData
    };

    /** Return the string name of the cmd field (for debugging and
     *   tracing). */
    const std::string &cmdString() const;

    /** Reutrn the string to a cmd given by idx. */
    const std::string &cmdIdxToString(Command idx);

    /** Return the index of this command. */
    inline int cmdToIndex() const { return (int) cmd; }

    /** The command field of the packet. */
    Command cmd;

    bool isRead() 	 { return (cmd & IsRead)  != 0; }
    bool isWrite()       { return (cmd & IsWrite) != 0; }
    bool isRequest()	 { return (cmd & IsRequest)  != 0; }
    bool isResponse()	 { return (cmd & IsResponse) != 0; }
    bool needsResponse() { return (cmd & NeedsResponse) != 0; }
    bool isInvalidate()  { return (cmd & IsInvalidate) != 0; }
    bool hasData()	 { return (cmd & HasData) != 0; }

    bool isCacheFill() { return (flags & CACHE_LINE_FILL) != 0; }
    bool isNoAllocate() { return (flags & NO_ALLOCATE) != 0; }
    bool isCompressed() { return (flags & COMPRESSED) != 0; }

    bool nic_pkt() { assert("Unimplemented\n" && 0); return false; }

    /** Possible results of a packet's request. */
    enum Result
    {
        Success,
        BadAddress,
        Nacked,
        Unknown
    };

    /** The result of this packet's request. */
    Result result;

    /** Accessor function that returns the source index of the packet. */
    short getSrc() const { assert(srcValid); return src; }
    void setSrc(short _src) { src = _src; srcValid = true; }

    /** Accessor function that returns the destination index of
        the packet. */
    short getDest() const { return dest; }
    void setDest(short _dest) { dest = _dest; }

    Addr getAddr() const { assert(addrSizeValid); return addr; }
    int getSize() const { assert(addrSizeValid); return size; }
    Addr getOffset(int blkSize) const { return addr & (Addr)(blkSize - 1); }

    void addrOverride(Addr newAddr) { assert(addrSizeValid); addr = newAddr; }
    void cmdOverride(Command newCmd) { cmd = newCmd; }

    /** Constructor.  Note that a Request object must be constructed
     *   first, but the Requests's physical address and size fields
     *   need not be valid. The command and destination addresses
     *   must be supplied.  */
    Packet(Request *_req, Command _cmd, short _dest)
        :  data(NULL), staticData(false), dynamicData(false), arrayData(false),
           addr(_req->paddr), size(_req->size), dest(_dest),
           addrSizeValid(_req->validPaddr),
           srcValid(false),
           req(_req), coherence(NULL), senderState(NULL), cmd(_cmd),
           result(Unknown)
    {
        flags = 0;
        time = curTick;
    }

    /** Alternate constructor if you are trying to create a packet with
     *  a request that is for a whole block, not the address from the req.
     *  this allows for overriding the size/addr of the req.*/
    Packet(Request *_req, Command _cmd, short _dest, int _blkSize)
        :  data(NULL), staticData(false), dynamicData(false), arrayData(false),
           addr(_req->paddr & ~(_blkSize - 1)), size(_blkSize),
           dest(_dest),
           addrSizeValid(_req->validPaddr), srcValid(false),
           req(_req), coherence(NULL), senderState(NULL), cmd(_cmd),
           result(Unknown)
    {
        flags = 0;
        time = curTick;
    }

    /** Destructor. */
    ~Packet()
    { deleteData(); }

    /** Reinitialize packet address and size from the associated
     *   Request object, and reset other fields that may have been
     *   modified by a previous transaction.  Typically called when a
     *   statically allocated Request/Packet pair is reused for
     *   multiple transactions. */
    void reinitFromRequest() {
        assert(req->validPaddr);
        addr = req->paddr;
        size = req->size;
        time = req->time;
        addrSizeValid = true;
        result = Unknown;
        if (dynamicData) {
            deleteData();
            dynamicData = false;
            arrayData = false;
        }
    }

    /** Take a request packet and modify it in place to be suitable
     *   for returning as a response to that request.  Used for timing
     *   accesses only.  For atomic and functional accesses, the
     *   request packet is always implicitly passed back *without*
     *   modifying the destination fields, so this function
     *   should not be called. */
    void makeTimingResponse() {
        assert(needsResponse());
        assert(isRequest());
        int icmd = (int)cmd;
        icmd &= ~(IsRequest);
        icmd |= IsResponse;
        cmd = (Command)icmd;
        dest = src;
        srcValid = false;
    }

    /** Take a request packet and modify it in place to be suitable
     *   for returning as a response to that request.
     */
    void makeAtomicResponse() {
        assert(needsResponse());
        assert(isRequest());
        int icmd = (int)cmd;
        icmd &= ~(IsRequest);
        icmd |= IsResponse;
        cmd = (Command)icmd;
    }

    /** Take a request packet that has been returned as NACKED and modify it so
     * that it can be sent out again. Only packets that need a response can be
     * NACKED, so verify that that is true. */
    void reinitNacked() {
        assert(needsResponse() && result == Nacked);
        dest =  Broadcast;
        result = Unknown;
    }


    /** Set the data pointer to the following value that should not be freed. */
    template <typename T>
    void dataStatic(T *p);

    /** Set the data pointer to a value that should have delete [] called on it.
     */
    template <typename T>
    void dataDynamicArray(T *p);

    /** set the data pointer to a value that should have delete called on it. */
    template <typename T>
    void dataDynamic(T *p);

    /** return the value of what is pointed to in the packet. */
    template <typename T>
    T get();

    /** get a pointer to the data ptr. */
    template <typename T>
    T* getPtr();

    /** set the value in the data pointer to v. */
    template <typename T>
    void set(T v);

    /** delete the data pointed to in the data pointer. Ok to call to matter how
     * data was allocted. */
    void deleteData();

    /** If there isn't data in the packet, allocate some. */
    void allocate();

    /** Do the packet modify the same addresses. */
    bool intersect(Packet *p);
};

bool fixPacket(Packet *func, Packet *timing);
#endif //__MEM_PACKET_HH<|MERGE_RESOLUTION|>--- conflicted
+++ resolved
@@ -198,14 +198,8 @@
         HardPFResp      = IsRead  | IsResponse | IsHWPrefetch
                                 | NeedsResponse | HasData,
         InvalidateReq   = IsInvalidate | IsRequest,
-<<<<<<< HEAD
         WriteInvalidateReq = IsWrite | IsInvalidate | IsRequest | HasData,
-        UpgradeReq      = IsInvalidate | IsRequest | NeedsResponse,
-        UpgradeResp     = IsInvalidate | IsResponse | NeedsResponse,
-=======
-        WriteInvalidateReq = IsWrite | IsInvalidate | IsRequest,
         UpgradeReq      = IsInvalidate | IsRequest,
->>>>>>> 9356bcda
         ReadExReq       = IsRead | IsInvalidate | IsRequest | NeedsResponse,
         ReadExResp      = IsRead | IsInvalidate | IsResponse
                                 | NeedsResponse | HasData
