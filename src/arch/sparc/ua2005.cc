/*
 * Copyright (c) 2006 The Regents of The University of Michigan
 * All rights reserved.
 *
 * Redistribution and use in source and binary forms, with or without
 * modification, are permitted provided that the following conditions are
 * met: redistributions of source code must retain the above copyright
 * notice, this list of conditions and the following disclaimer;
 * redistributions in binary form must reproduce the above copyright
 * notice, this list of conditions and the following disclaimer in the
 * documentation and/or other materials provided with the distribution;
 * neither the name of the copyright holders nor the names of its
 * contributors may be used to endorse or promote products derived from
 * this software without specific prior written permission.
 *
 * THIS SOFTWARE IS PROVIDED BY THE COPYRIGHT HOLDERS AND CONTRIBUTORS
 * "AS IS" AND ANY EXPRESS OR IMPLIED WARRANTIES, INCLUDING, BUT NOT
 * LIMITED TO, THE IMPLIED WARRANTIES OF MERCHANTABILITY AND FITNESS FOR
 * A PARTICULAR PURPOSE ARE DISCLAIMED. IN NO EVENT SHALL THE COPYRIGHT
 * OWNER OR CONTRIBUTORS BE LIABLE FOR ANY DIRECT, INDIRECT, INCIDENTAL,
 * SPECIAL, EXEMPLARY, OR CONSEQUENTIAL DAMAGES (INCLUDING, BUT NOT
 * LIMITED TO, PROCUREMENT OF SUBSTITUTE GOODS OR SERVICES; LOSS OF USE,
 * DATA, OR PROFITS; OR BUSINESS INTERRUPTION) HOWEVER CAUSED AND ON ANY
 * THEORY OF LIABILITY, WHETHER IN CONTRACT, STRICT LIABILITY, OR TORT
 * (INCLUDING NEGLIGENCE OR OTHERWISE) ARISING IN ANY WAY OUT OF THE USE
 * OF THIS SOFTWARE, EVEN IF ADVISED OF THE POSSIBILITY OF SUCH DAMAGE.
 *
 * Authors: Ali Saidi
 */

#include "arch/sparc/miscregfile.hh"
#include "base/bitfield.hh"
#include "base/trace.hh"
#include "cpu/base.hh"
#include "cpu/thread_context.hh"

using namespace SparcISA;

void
MiscRegFile::setFSRegWithEffect(int miscReg, const MiscReg &val,
        ThreadContext *tc)
{
    int64_t time;
    switch (miscReg) {
<<<<<<< HEAD
      /* Full system only ASRs */
      case MISCREG_SOFTINT:
        // Check if we are going to interrupt because of something
        oldLevel = InterruptLevel(softint);
        newLevel = InterruptLevel(val);
        setReg(miscReg, val);
        //if (newLevel > oldLevel)
            ; // MUST DO SOMETHING HERE TO TELL CPU TO LOOK FOR INTERRUPTS XXX
            //tc->getCpuPtr()->checkInterrupts = true;
        //panic("SOFTINT not implemented\n");
        warn("Writing to softint not really supported, writing: %#x\n", val);
        break;

      case MISCREG_SOFTINT_CLR:
        return setRegWithEffect(miscReg, ~val & softint, tc);
      case MISCREG_SOFTINT_SET:
        return setRegWithEffect(miscReg, val | softint, tc);

      case MISCREG_TICK_CMPR:
        if (tickCompare == NULL)
            tickCompare = new TickCompareEvent(this, tc);
        setReg(miscReg, val);
        if ((tick_cmpr & mask(63)) && tickCompare->scheduled())
                  tickCompare->deschedule();
        time = (tick_cmpr & mask(63)) - (tick & mask(63));
        if (!(tick_cmpr & ~mask(63)) && time > 0)
            tickCompare->schedule(time * tc->getCpuPtr()->cycles(1));
        warn ("writing to TICK compare register %#X\n", val);
        break;

      case MISCREG_STICK_CMPR:
        if (sTickCompare == NULL)
            sTickCompare = new STickCompareEvent(this, tc);
        setReg(miscReg, val);
        if ((stick_cmpr & mask(63)) && sTickCompare->scheduled())
                sTickCompare->deschedule();
        time = (stick_cmpr & mask(63)) - (stick & mask(63));
        if (!(stick_cmpr & ~mask(63)) && time > 0)
            sTickCompare->schedule(time * tc->getCpuPtr()->cycles(1));
        warn ("writing to sTICK compare register value %#X\n", val);
        break;

      case MISCREG_PIL:
        setReg(miscReg, val);
        //tc->getCpuPtr()->checkInterrupts;
        // MUST DO SOMETHING HERE TO TELL CPU TO LOOK FOR INTERRUPTS XXX
        //  panic("PIL not implemented\n");
        warn ("PIL not implemented writing %#X\n", val);
        break;

      case MISCREG_HVER:
        panic("Shouldn't be writing HVER\n");

      case MISCREG_HTBA:
        // clear lower 7 bits on writes.
        setReg(miscReg, val & ULL(~0x7FFF));
        break;

      case MISCREG_QUEUE_CPU_MONDO_HEAD:
      case MISCREG_QUEUE_CPU_MONDO_TAIL:
      case MISCREG_QUEUE_DEV_MONDO_HEAD:
      case MISCREG_QUEUE_DEV_MONDO_TAIL:
      case MISCREG_QUEUE_RES_ERROR_HEAD:
      case MISCREG_QUEUE_RES_ERROR_TAIL:
      case MISCREG_QUEUE_NRES_ERROR_HEAD:
      case MISCREG_QUEUE_NRES_ERROR_TAIL:
        setReg(miscReg, val);
        tc->getCpuPtr()->checkInterrupts = true;
        break;

      case MISCREG_HSTICK_CMPR:
        if (hSTickCompare == NULL)
            hSTickCompare = new HSTickCompareEvent(this, tc);
        setReg(miscReg, val);
        if ((hstick_cmpr & mask(63)) && hSTickCompare->scheduled())
                hSTickCompare->deschedule();
        time = (hstick_cmpr & mask(63)) - (stick & mask(63));
        if (!(hstick_cmpr & ~mask(63)) && time > 0)
            hSTickCompare->schedule(time * tc->getCpuPtr()->cycles(1));
        warn ("writing to hsTICK compare register value %#X\n", val);
        break;

      case MISCREG_HPSTATE:
        // i.d. is always set on any hpstate write
        setReg(miscReg, val | 1 << 11);
        break;
      case MISCREG_HTSTATE:
      case MISCREG_STRAND_STS_REG:
        setReg(miscReg, val);
        break;

      default:
        panic("Invalid write to FS misc register\n");
=======
        /* Full system only ASRs */
        case MISCREG_SOFTINT:
          // Check if we are going to interrupt because of something
          setReg(miscReg, val);
          tc->getCpuPtr()->checkInterrupts = true;
          break;

        case MISCREG_SOFTINT_CLR:
          return setRegWithEffect(miscReg, ~val & softint, tc);
        case MISCREG_SOFTINT_SET:
          return setRegWithEffect(miscReg, val | softint, tc);

        case MISCREG_TICK_CMPR:
          if (tickCompare == NULL)
              tickCompare = new TickCompareEvent(this, tc);
          setReg(miscReg, val);
          if ((tick_cmpr & mask(63)) && tickCompare->scheduled())
                  tickCompare->deschedule();
          time = (tick_cmpr & mask(63)) - (tick & mask(63));
          if (!(tick_cmpr & ~mask(63)) && time > 0)
              tickCompare->schedule(time * tc->getCpuPtr()->cycles(1));
          break;

        case MISCREG_STICK_CMPR:
          if (sTickCompare == NULL)
              sTickCompare = new STickCompareEvent(this, tc);
          setReg(miscReg, val);
          if ((stick_cmpr & mask(63)) && sTickCompare->scheduled())
                  sTickCompare->deschedule();
          time = (stick_cmpr & mask(63)) - (stick & mask(63));
          if (!(stick_cmpr & ~mask(63)) && time > 0)
              sTickCompare->schedule(time * tc->getCpuPtr()->cycles(1));
          break;

        case MISCREG_PSTATE:
          if (val & ie && !(pstate & ie)) {
              tc->getCpuPtr()->checkInterrupts = true;
          }
          setReg(miscReg, val);

        case MISCREG_PIL:
          if (val < pil) {
              tc->getCpuPtr()->checkInterrupts = true;
          }
          setReg(miscReg, val);
          break;

        case MISCREG_HVER:
          panic("Shouldn't be writing HVER\n");

        case MISCREG_HTBA:
          // clear lower 7 bits on writes.
          setReg(miscReg, val & ULL(~0x7FFF));
          break;

        case MISCREG_HSTICK_CMPR:
          if (hSTickCompare == NULL)
              hSTickCompare = new HSTickCompareEvent(this, tc);
          setReg(miscReg, val);
          if ((hstick_cmpr & mask(63)) && hSTickCompare->scheduled())
                  hSTickCompare->deschedule();
          time = (hstick_cmpr & mask(63)) - (stick & mask(63));
          if (!(hstick_cmpr & ~mask(63)) && time > 0)
              hSTickCompare->schedule(time * tc->getCpuPtr()->cycles(1));
          break;

        case MISCREG_HPSTATE:
          // T1000 spec says impl. dependent val must always be 1
          setReg(miscReg, val | id);

        case MISCREG_HTSTATE:
        case MISCREG_STRAND_STS_REG:
          setReg(miscReg, val);
          break;

        default:
          panic("Invalid write to FS misc register %s\n", getMiscRegName(miscReg));
>>>>>>> da6c1f5b
    }
}

MiscReg
MiscRegFile::readFSRegWithEffect(int miscReg, ThreadContext * tc)
{
    switch (miscReg) {
      /* Privileged registers. */
      case MISCREG_QUEUE_CPU_MONDO_HEAD:
      case MISCREG_QUEUE_CPU_MONDO_TAIL:
      case MISCREG_QUEUE_DEV_MONDO_HEAD:
      case MISCREG_QUEUE_DEV_MONDO_TAIL:
      case MISCREG_QUEUE_RES_ERROR_HEAD:
      case MISCREG_QUEUE_RES_ERROR_TAIL:
      case MISCREG_QUEUE_NRES_ERROR_HEAD:
      case MISCREG_QUEUE_NRES_ERROR_TAIL:
      case MISCREG_SOFTINT:
      case MISCREG_TICK_CMPR:
      case MISCREG_STICK_CMPR:
      case MISCREG_PIL:
      case MISCREG_HPSTATE:
      case MISCREG_HINTP:
      case MISCREG_HTSTATE:
      case MISCREG_STRAND_STS_REG:
      case MISCREG_HSTICK_CMPR:
        return readReg(miscReg) ;

      case MISCREG_HTBA:
        return readReg(miscReg) & ULL(~0x7FFF);
      case MISCREG_HVER:
        return NWindows | MaxTL << 8 | MaxGL << 16;

      default:
        panic("Invalid read to FS misc register\n");
    }
}
/*
        In Niagra STICK==TICK so this isn't needed
        case MISCREG_STICK:
          SparcSystem *sys;
          sys = dynamic_cast<SparcSystem*>(tc->getSystemPtr());
          assert(sys != NULL);
          return curTick/Clock::Int::ns - sys->sysTick | (stick & ~(mask(63)));
*/



void
MiscRegFile::processTickCompare(ThreadContext *tc)
{
    panic("tick compare not implemented\n");
}

void
MiscRegFile::processSTickCompare(ThreadContext *tc)
{
    panic("tick compare not implemented\n");
}

void
MiscRegFile::processHSTickCompare(ThreadContext *tc)
{
    panic("tick compare not implemented\n");
}
<|MERGE_RESOLUTION|>--- conflicted
+++ resolved
@@ -42,106 +42,12 @@
 {
     int64_t time;
     switch (miscReg) {
-<<<<<<< HEAD
-      /* Full system only ASRs */
-      case MISCREG_SOFTINT:
-        // Check if we are going to interrupt because of something
-        oldLevel = InterruptLevel(softint);
-        newLevel = InterruptLevel(val);
-        setReg(miscReg, val);
-        //if (newLevel > oldLevel)
-            ; // MUST DO SOMETHING HERE TO TELL CPU TO LOOK FOR INTERRUPTS XXX
-            //tc->getCpuPtr()->checkInterrupts = true;
-        //panic("SOFTINT not implemented\n");
-        warn("Writing to softint not really supported, writing: %#x\n", val);
-        break;
-
-      case MISCREG_SOFTINT_CLR:
-        return setRegWithEffect(miscReg, ~val & softint, tc);
-      case MISCREG_SOFTINT_SET:
-        return setRegWithEffect(miscReg, val | softint, tc);
-
-      case MISCREG_TICK_CMPR:
-        if (tickCompare == NULL)
-            tickCompare = new TickCompareEvent(this, tc);
-        setReg(miscReg, val);
-        if ((tick_cmpr & mask(63)) && tickCompare->scheduled())
-                  tickCompare->deschedule();
-        time = (tick_cmpr & mask(63)) - (tick & mask(63));
-        if (!(tick_cmpr & ~mask(63)) && time > 0)
-            tickCompare->schedule(time * tc->getCpuPtr()->cycles(1));
-        warn ("writing to TICK compare register %#X\n", val);
-        break;
-
-      case MISCREG_STICK_CMPR:
-        if (sTickCompare == NULL)
-            sTickCompare = new STickCompareEvent(this, tc);
-        setReg(miscReg, val);
-        if ((stick_cmpr & mask(63)) && sTickCompare->scheduled())
-                sTickCompare->deschedule();
-        time = (stick_cmpr & mask(63)) - (stick & mask(63));
-        if (!(stick_cmpr & ~mask(63)) && time > 0)
-            sTickCompare->schedule(time * tc->getCpuPtr()->cycles(1));
-        warn ("writing to sTICK compare register value %#X\n", val);
-        break;
-
-      case MISCREG_PIL:
-        setReg(miscReg, val);
-        //tc->getCpuPtr()->checkInterrupts;
-        // MUST DO SOMETHING HERE TO TELL CPU TO LOOK FOR INTERRUPTS XXX
-        //  panic("PIL not implemented\n");
-        warn ("PIL not implemented writing %#X\n", val);
-        break;
-
-      case MISCREG_HVER:
-        panic("Shouldn't be writing HVER\n");
-
-      case MISCREG_HTBA:
-        // clear lower 7 bits on writes.
-        setReg(miscReg, val & ULL(~0x7FFF));
-        break;
-
-      case MISCREG_QUEUE_CPU_MONDO_HEAD:
-      case MISCREG_QUEUE_CPU_MONDO_TAIL:
-      case MISCREG_QUEUE_DEV_MONDO_HEAD:
-      case MISCREG_QUEUE_DEV_MONDO_TAIL:
-      case MISCREG_QUEUE_RES_ERROR_HEAD:
-      case MISCREG_QUEUE_RES_ERROR_TAIL:
-      case MISCREG_QUEUE_NRES_ERROR_HEAD:
-      case MISCREG_QUEUE_NRES_ERROR_TAIL:
-        setReg(miscReg, val);
-        tc->getCpuPtr()->checkInterrupts = true;
-        break;
-
-      case MISCREG_HSTICK_CMPR:
-        if (hSTickCompare == NULL)
-            hSTickCompare = new HSTickCompareEvent(this, tc);
-        setReg(miscReg, val);
-        if ((hstick_cmpr & mask(63)) && hSTickCompare->scheduled())
-                hSTickCompare->deschedule();
-        time = (hstick_cmpr & mask(63)) - (stick & mask(63));
-        if (!(hstick_cmpr & ~mask(63)) && time > 0)
-            hSTickCompare->schedule(time * tc->getCpuPtr()->cycles(1));
-        warn ("writing to hsTICK compare register value %#X\n", val);
-        break;
-
-      case MISCREG_HPSTATE:
-        // i.d. is always set on any hpstate write
-        setReg(miscReg, val | 1 << 11);
-        break;
-      case MISCREG_HTSTATE:
-      case MISCREG_STRAND_STS_REG:
-        setReg(miscReg, val);
-        break;
-
-      default:
-        panic("Invalid write to FS misc register\n");
-=======
         /* Full system only ASRs */
         case MISCREG_SOFTINT:
           // Check if we are going to interrupt because of something
           setReg(miscReg, val);
           tc->getCpuPtr()->checkInterrupts = true;
+          warn("Writing to softint not really supported, writing: %#x\n", val);
           break;
 
         case MISCREG_SOFTINT_CLR:
@@ -158,6 +64,7 @@
           time = (tick_cmpr & mask(63)) - (tick & mask(63));
           if (!(tick_cmpr & ~mask(63)) && time > 0)
               tickCompare->schedule(time * tc->getCpuPtr()->cycles(1));
+          warn ("writing to TICK compare register %#X\n", val);
           break;
 
         case MISCREG_STICK_CMPR:
@@ -169,6 +76,7 @@
           time = (stick_cmpr & mask(63)) - (stick & mask(63));
           if (!(stick_cmpr & ~mask(63)) && time > 0)
               sTickCompare->schedule(time * tc->getCpuPtr()->cycles(1));
+          warn ("writing to sTICK compare register value %#X\n", val);
           break;
 
         case MISCREG_PSTATE:
@@ -192,15 +100,28 @@
           setReg(miscReg, val & ULL(~0x7FFF));
           break;
 
+        case MISCREG_QUEUE_CPU_MONDO_HEAD:
+        case MISCREG_QUEUE_CPU_MONDO_TAIL:
+        case MISCREG_QUEUE_DEV_MONDO_HEAD:
+        case MISCREG_QUEUE_DEV_MONDO_TAIL:
+        case MISCREG_QUEUE_RES_ERROR_HEAD:
+        case MISCREG_QUEUE_RES_ERROR_TAIL:
+        case MISCREG_QUEUE_NRES_ERROR_HEAD:
+        case MISCREG_QUEUE_NRES_ERROR_TAIL:
+          setReg(miscReg, val);
+          tc->getCpuPtr()->checkInterrupts = true;
+          break;
+
         case MISCREG_HSTICK_CMPR:
           if (hSTickCompare == NULL)
               hSTickCompare = new HSTickCompareEvent(this, tc);
           setReg(miscReg, val);
           if ((hstick_cmpr & mask(63)) && hSTickCompare->scheduled())
-                  hSTickCompare->deschedule();
+                hSTickCompare->deschedule();
           time = (hstick_cmpr & mask(63)) - (stick & mask(63));
           if (!(hstick_cmpr & ~mask(63)) && time > 0)
               hSTickCompare->schedule(time * tc->getCpuPtr()->cycles(1));
+          warn ("writing to hsTICK compare register value %#X\n", val);
           break;
 
         case MISCREG_HPSTATE:
@@ -214,7 +135,6 @@
 
         default:
           panic("Invalid write to FS misc register %s\n", getMiscRegName(miscReg));
->>>>>>> da6c1f5b
     }
 }
 
