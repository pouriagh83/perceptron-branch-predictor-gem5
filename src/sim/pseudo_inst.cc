/*
 * Copyright (c) 2010-2011 ARM Limited
 * All rights reserved
 *
 * The license below extends only to copyright in the software and shall
 * not be construed as granting a license to any other intellectual
 * property including but not limited to intellectual property relating
 * to a hardware implementation of the functionality of the software
 * licensed hereunder.  You may use the software subject to the license
 * terms below provided that you ensure that this notice is replicated
 * unmodified and in its entirety in all distributions of the software,
 * modified or unmodified, in source code or in binary form.
 *
 * Copyright (c) 2011 Advanced Micro Devices, Inc.
 * Copyright (c) 2003-2006 The Regents of The University of Michigan
 * All rights reserved.
 *
 * Redistribution and use in source and binary forms, with or without
 * modification, are permitted provided that the following conditions are
 * met: redistributions of source code must retain the above copyright
 * notice, this list of conditions and the following disclaimer;
 * redistributions in binary form must reproduce the above copyright
 * notice, this list of conditions and the following disclaimer in the
 * documentation and/or other materials provided with the distribution;
 * neither the name of the copyright holders nor the names of its
 * contributors may be used to endorse or promote products derived from
 * this software without specific prior written permission.
 *
 * THIS SOFTWARE IS PROVIDED BY THE COPYRIGHT HOLDERS AND CONTRIBUTORS
 * "AS IS" AND ANY EXPRESS OR IMPLIED WARRANTIES, INCLUDING, BUT NOT
 * LIMITED TO, THE IMPLIED WARRANTIES OF MERCHANTABILITY AND FITNESS FOR
 * A PARTICULAR PURPOSE ARE DISCLAIMED. IN NO EVENT SHALL THE COPYRIGHT
 * OWNER OR CONTRIBUTORS BE LIABLE FOR ANY DIRECT, INDIRECT, INCIDENTAL,
 * SPECIAL, EXEMPLARY, OR CONSEQUENTIAL DAMAGES (INCLUDING, BUT NOT
 * LIMITED TO, PROCUREMENT OF SUBSTITUTE GOODS OR SERVICES; LOSS OF USE,
 * DATA, OR PROFITS; OR BUSINESS INTERRUPTION) HOWEVER CAUSED AND ON ANY
 * THEORY OF LIABILITY, WHETHER IN CONTRACT, STRICT LIABILITY, OR TORT
 * (INCLUDING NEGLIGENCE OR OTHERWISE) ARISING IN ANY WAY OUT OF THE USE
 * OF THIS SOFTWARE, EVEN IF ADVISED OF THE POSSIBILITY OF SUCH DAMAGE.
 *
 * Authors: Nathan Binkert
 */

#include <fcntl.h>
#include <unistd.h>

#include <cerrno>
#include <fstream>
#include <string>

#include "arch/kernel_stats.hh"
#include "arch/vtophys.hh"
#include "base/debug.hh"
<<<<<<< HEAD
=======
#include "base/output.hh"
#include "config/full_system.hh"
>>>>>>> 7d4f1877
#include "config/the_isa.hh"
#include "cpu/base.hh"
#include "cpu/quiesce_event.hh"
#include "cpu/thread_context.hh"
#include "debug/Loader.hh"
#include "debug/Quiesce.hh"
#include "debug/WorkItems.hh"
#include "params/BaseCPU.hh"
#include "sim/full_system.hh"
#include "sim/pseudo_inst.hh"
#include "sim/serialize.hh"
#include "sim/sim_events.hh"
#include "sim/sim_exit.hh"
#include "sim/stat_control.hh"
#include "sim/stats.hh"
#include "sim/system.hh"
#include "sim/vptr.hh"

using namespace std;

using namespace Stats;
using namespace TheISA;

namespace PseudoInst {

static inline void
panicFsOnlyPseudoInst(const char *name)
{
    panic("Pseudo inst \"%s\" is only available in Full System mode.");
}

void
arm(ThreadContext *tc)
{
    if (!FullSystem)
        panicFsOnlyPseudoInst("arm");

    if (tc->getKernelStats())
        tc->getKernelStats()->arm();
}

void
quiesce(ThreadContext *tc)
{
    if (!FullSystem)
        panicFsOnlyPseudoInst("quiesce");

    if (!tc->getCpuPtr()->params()->do_quiesce)
        return;

    DPRINTF(Quiesce, "%s: quiesce()\n", tc->getCpuPtr()->name());

    tc->suspend();
    if (tc->getKernelStats())
        tc->getKernelStats()->quiesce();
}

void
quiesceSkip(ThreadContext *tc)
{
    if (!FullSystem)
        panicFsOnlyPseudoInst("quiesceSkip");

    BaseCPU *cpu = tc->getCpuPtr();

    if (!cpu->params()->do_quiesce)
        return;

    EndQuiesceEvent *quiesceEvent = tc->getQuiesceEvent();

    Tick resume = curTick() + 1;

    cpu->reschedule(quiesceEvent, resume, true);

    DPRINTF(Quiesce, "%s: quiesceSkip() until %d\n",
            cpu->name(), resume);

    tc->suspend();
    if (tc->getKernelStats())
        tc->getKernelStats()->quiesce();
}

void
quiesceNs(ThreadContext *tc, uint64_t ns)
{
    if (!FullSystem)
        panicFsOnlyPseudoInst("quiesceNs");

    BaseCPU *cpu = tc->getCpuPtr();

    if (!cpu->params()->do_quiesce || ns == 0)
        return;

    EndQuiesceEvent *quiesceEvent = tc->getQuiesceEvent();

    Tick resume = curTick() + SimClock::Int::ns * ns;

    cpu->reschedule(quiesceEvent, resume, true);

    DPRINTF(Quiesce, "%s: quiesceNs(%d) until %d\n",
            cpu->name(), ns, resume);

    tc->suspend();
    if (tc->getKernelStats())
        tc->getKernelStats()->quiesce();
}

void
quiesceCycles(ThreadContext *tc, uint64_t cycles)
{
    if (!FullSystem)
        panicFsOnlyPseudoInst("quiesceCycles");

    BaseCPU *cpu = tc->getCpuPtr();

    if (!cpu->params()->do_quiesce || cycles == 0)
        return;

    EndQuiesceEvent *quiesceEvent = tc->getQuiesceEvent();

    Tick resume = curTick() + cpu->ticks(cycles);

    cpu->reschedule(quiesceEvent, resume, true);

    DPRINTF(Quiesce, "%s: quiesceCycles(%d) until %d\n",
            cpu->name(), cycles, resume);

    tc->suspend();
    if (tc->getKernelStats())
        tc->getKernelStats()->quiesce();
}

uint64_t
quiesceTime(ThreadContext *tc)
{
    if (!FullSystem) {
        panicFsOnlyPseudoInst("quiesceTime");
        return 0;
    }

    return (tc->readLastActivate() - tc->readLastSuspend()) /
        SimClock::Int::ns;
}

uint64_t
rpns(ThreadContext *tc)
{
    return curTick() / SimClock::Int::ns;
}

void
wakeCPU(ThreadContext *tc, uint64_t cpuid)
{
    System *sys = tc->getSystemPtr();
    ThreadContext *other_tc = sys->threadContexts[cpuid];
    if (other_tc->status() == ThreadContext::Suspended)
        other_tc->activate();
}

void
m5exit(ThreadContext *tc, Tick delay)
{
    Tick when = curTick() + delay * SimClock::Int::ns;
    exitSimLoop("m5_exit instruction encountered", 0, when);
}

void
loadsymbol(ThreadContext *tc)
{
    if (!FullSystem)
        panicFsOnlyPseudoInst("loadsymbol");

    const string &filename = tc->getCpuPtr()->system->params()->symbolfile;
    if (filename.empty()) {
        return;
    }

    std::string buffer;
    ifstream file(filename.c_str());

    if (!file)
        fatal("file error: Can't open symbol table file %s\n", filename);

    while (!file.eof()) {
        getline(file, buffer);

        if (buffer.empty())
            continue;

        string::size_type idx = buffer.find(' ');
        if (idx == string::npos)
            continue;

        string address = "0x" + buffer.substr(0, idx);
        eat_white(address);
        if (address.empty())
            continue;

        // Skip over letter and space
        string symbol = buffer.substr(idx + 3);
        eat_white(symbol);
        if (symbol.empty())
            continue;

        Addr addr;
        if (!to_number(address, addr))
            continue;

        if (!tc->getSystemPtr()->kernelSymtab->insert(addr, symbol))
            continue;


        DPRINTF(Loader, "Loaded symbol: %s @ %#llx\n", symbol, addr);
    }
    file.close();
}

void
addsymbol(ThreadContext *tc, Addr addr, Addr symbolAddr)
{
    if (!FullSystem)
        panicFsOnlyPseudoInst("addSymbol");

    char symb[100];
    CopyStringOut(tc, symb, symbolAddr, 100);
    std::string symbol(symb);

    DPRINTF(Loader, "Loaded symbol: %s @ %#llx\n", symbol, addr);

    tc->getSystemPtr()->kernelSymtab->insert(addr,symbol);
    debugSymbolTable->insert(addr,symbol);
}

uint64_t
initParam(ThreadContext *tc)
{
    if (!FullSystem) {
        panicFsOnlyPseudoInst("initParam");
        return 0;
    }

    return tc->getCpuPtr()->system->init_param;
}


void
resetstats(ThreadContext *tc, Tick delay, Tick period)
{
    if (!tc->getCpuPtr()->params()->do_statistics_insts)
        return;


    Tick when = curTick() + delay * SimClock::Int::ns;
    Tick repeat = period * SimClock::Int::ns;

    Stats::schedStatEvent(false, true, when, repeat);
}

void
dumpstats(ThreadContext *tc, Tick delay, Tick period)
{
    if (!tc->getCpuPtr()->params()->do_statistics_insts)
        return;


    Tick when = curTick() + delay * SimClock::Int::ns;
    Tick repeat = period * SimClock::Int::ns;

    Stats::schedStatEvent(true, false, when, repeat);
}

void
dumpresetstats(ThreadContext *tc, Tick delay, Tick period)
{
    if (!tc->getCpuPtr()->params()->do_statistics_insts)
        return;


    Tick when = curTick() + delay * SimClock::Int::ns;
    Tick repeat = period * SimClock::Int::ns;

    Stats::schedStatEvent(true, true, when, repeat);
}

void
m5checkpoint(ThreadContext *tc, Tick delay, Tick period)
{
    if (!tc->getCpuPtr()->params()->do_checkpoint_insts)
        return;

    Tick when = curTick() + delay * SimClock::Int::ns;
    Tick repeat = period * SimClock::Int::ns;

    exitSimLoop("checkpoint", 0, when, repeat);
}

uint64_t
readfile(ThreadContext *tc, Addr vaddr, uint64_t len, uint64_t offset)
{
    if (!FullSystem) {
        panicFsOnlyPseudoInst("readfile");
        return 0;
    }

    const string &file = tc->getSystemPtr()->params()->readfile;
    if (file.empty()) {
        return ULL(0);
    }

    uint64_t result = 0;

    int fd = ::open(file.c_str(), O_RDONLY, 0);
    if (fd < 0)
        panic("could not open file %s\n", file);

    if (::lseek(fd, offset, SEEK_SET) < 0)
        panic("could not seek: %s", strerror(errno));

    char *buf = new char[len];
    char *p = buf;
    while (len > 0) {
        int bytes = ::read(fd, p, len);
        if (bytes <= 0)
            break;

        p += bytes;
        result += bytes;
        len -= bytes;
    }

    close(fd);
    CopyIn(tc, vaddr, buf, result);
    delete [] buf;
    return result;
}

<<<<<<< HEAD
=======
uint64_t
writefile(ThreadContext *tc, Addr vaddr, uint64_t len, uint64_t offset,
            Addr filename_addr)
{
    ostream *os;

    // copy out target filename
    char fn[100];
    std::string filename;
    CopyStringOut(tc, fn, filename_addr, 100);
    filename = std::string(fn);

    if (offset == 0) {
        // create a new file (truncate)
        os = simout.create(filename, true);
    } else {
        // do not truncate file if offset is non-zero
        // (ios::in flag is required as well to keep the existing data
        //  intact, otherwise existing data will be zeroed out.)
        os = simout.openFile(simout.directory() + filename,
                            ios::in | ios::out | ios::binary);
    }
    if (!os)
        panic("could not open file %s\n", filename);

    // seek to offset
    os->seekp(offset);

    // copy out data and write to file
    char *buf = new char[len];
    CopyOut(tc, buf, vaddr, len);
    os->write(buf, len);
    if (os->fail() || os->bad())
        panic("Error while doing writefile!\n");

    simout.close(os);

    delete [] buf;

    return len;
}

#endif

>>>>>>> 7d4f1877
void
debugbreak(ThreadContext *tc)
{
    Debug::breakpoint();
}

void
switchcpu(ThreadContext *tc)
{
    exitSimLoop("switchcpu");
}

//
// This function is executed when annotated work items begin.  Depending on 
// what the user specified at the command line, the simulation may exit and/or
// take a checkpoint when a certain work item begins.
//
void
workbegin(ThreadContext *tc, uint64_t workid, uint64_t threadid)
{
    tc->getCpuPtr()->workItemBegin();
    System *sys = tc->getSystemPtr();
    const System::Params *params = sys->params();
    sys->workItemBegin(threadid, workid);

    DPRINTF(WorkItems, "Work Begin workid: %d, threadid %d\n", workid, 
            threadid);

    //
    // If specified, determine if this is the specific work item the user
    // identified
    //
    if (params->work_item_id == -1 || params->work_item_id == workid) {

        uint64_t systemWorkBeginCount = sys->incWorkItemsBegin();
        int cpuId = tc->getCpuPtr()->cpuId();

        if (params->work_cpus_ckpt_count != 0 &&
            sys->markWorkItem(cpuId) >= params->work_cpus_ckpt_count) {
            //
            // If active cpus equals checkpoint count, create checkpoint
            //
            exitSimLoop("checkpoint");
        }

        if (systemWorkBeginCount == params->work_begin_ckpt_count) {
            //
            // Note: the string specified as the cause of the exit event must
            // exactly equal "checkpoint" inorder to create a checkpoint
            //
            exitSimLoop("checkpoint");
        }

        if (systemWorkBeginCount == params->work_begin_exit_count) {
            //
            // If a certain number of work items started, exit simulation
            //
            exitSimLoop("work started count reach");
        }

        if (cpuId == params->work_begin_cpu_id_exit) {
            //
            // If work started on the cpu id specified, exit simulation
            //
            exitSimLoop("work started on specific cpu");
        }
    }
}

//
// This function is executed when annotated work items end.  Depending on 
// what the user specified at the command line, the simulation may exit and/or
// take a checkpoint when a certain work item ends.
//
void
workend(ThreadContext *tc, uint64_t workid, uint64_t threadid)
{
    tc->getCpuPtr()->workItemEnd();
    System *sys = tc->getSystemPtr();
    const System::Params *params = sys->params();
    sys->workItemEnd(threadid, workid);

    DPRINTF(WorkItems, "Work End workid: %d, threadid %d\n", workid, threadid);

    //
    // If specified, determine if this is the specific work item the user
    // identified
    //
    if (params->work_item_id == -1 || params->work_item_id == workid) {

        uint64_t systemWorkEndCount = sys->incWorkItemsEnd();
        int cpuId = tc->getCpuPtr()->cpuId();

        if (params->work_cpus_ckpt_count != 0 &&
            sys->markWorkItem(cpuId) >= params->work_cpus_ckpt_count) {
            //
            // If active cpus equals checkpoint count, create checkpoint
            //
            exitSimLoop("checkpoint");
        }

        if (params->work_end_ckpt_count != 0 &&
            systemWorkEndCount == params->work_end_ckpt_count) {
            //
            // If total work items completed equals checkpoint count, create
            // checkpoint
            //
            exitSimLoop("checkpoint");
        }

        if (params->work_end_exit_count != 0 &&
            systemWorkEndCount == params->work_end_exit_count) {
            //
            // If total work items completed equals exit count, exit simulation
            //
            exitSimLoop("work items exit count reached");
        }
    }
}

} // namespace PseudoInst<|MERGE_RESOLUTION|>--- conflicted
+++ resolved
@@ -51,11 +51,7 @@
 #include "arch/kernel_stats.hh"
 #include "arch/vtophys.hh"
 #include "base/debug.hh"
-<<<<<<< HEAD
-=======
 #include "base/output.hh"
-#include "config/full_system.hh"
->>>>>>> 7d4f1877
 #include "config/the_isa.hh"
 #include "cpu/base.hh"
 #include "cpu/quiesce_event.hh"
@@ -392,8 +388,6 @@
     return result;
 }
 
-<<<<<<< HEAD
-=======
 uint64_t
 writefile(ThreadContext *tc, Addr vaddr, uint64_t len, uint64_t offset,
             Addr filename_addr)
@@ -436,9 +430,6 @@
     return len;
 }
 
-#endif
-
->>>>>>> 7d4f1877
 void
 debugbreak(ThreadContext *tc)
 {
